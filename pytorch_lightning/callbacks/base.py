--- conflicted
+++ resolved
@@ -193,11 +193,7 @@
 
     def on_load_checkpoint(self, callback_state: Dict[str, Any]) -> None:
         """Called when loading a model checkpoint, use to reload state.
-<<<<<<< HEAD
-        
-=======
-
->>>>>>> 4d96f194
+
         Args:
             callback_state: the callback state returned by ``on_save_checkpoint``.
         """
