# Copyright The PyTorch Lightning team.
#
# Licensed under the Apache License, Version 2.0 (the "License");
# you may not use this file except in compliance with the License.
# You may obtain a copy of the License at
#
#     http://www.apache.org/licenses/LICENSE-2.0
#
# Unless required by applicable law or agreed to in writing, software
# distributed under the License is distributed on an "AS IS" BASIS,
# WITHOUT WARRANTIES OR CONDITIONS OF ANY KIND, either express or implied.
# See the License for the specific language governing permissions and
# limitations under the License.
"""Trainer to automate the training."""
import warnings
from itertools import count
from pathlib import Path
from typing import Dict, Iterable, List, Optional, Union

import torch
from torch.utils.data import DataLoader

from pytorch_lightning import _logger as log
from pytorch_lightning.accelerators import Accelerator
from pytorch_lightning.accelerators.accelerator_connector import BackendConnector
from pytorch_lightning.callbacks import Callback
from pytorch_lightning.core.datamodule import LightningDataModule
from pytorch_lightning.core.lightning import LightningModule
from pytorch_lightning.core.memory import ModelSummary
from pytorch_lightning.core.step_result import Result
from pytorch_lightning.loggers import LightningLoggerBase
from pytorch_lightning.profiler import BaseProfiler
from pytorch_lightning.trainer.callback_hook import TrainerCallbackHookMixin
from pytorch_lightning.trainer.configuration_validator import ConfigValidator
from pytorch_lightning.trainer.connectors.callback_connector import CallbackConnector
from pytorch_lightning.trainer.connectors.checkpoint_connector import CheckpointConnector
from pytorch_lightning.trainer.connectors.data_connector import DataConnector
from pytorch_lightning.trainer.connectors.debugging_connector import DebuggingConnector
from pytorch_lightning.trainer.connectors.env_vars_connector import overwrite_by_env_vars
from pytorch_lightning.trainer.connectors.logger_connector import LoggerConnector
from pytorch_lightning.trainer.connectors.model_connector import ModelConnector
from pytorch_lightning.trainer.connectors.optimizer_connector import OptimizerConnector
from pytorch_lightning.trainer.connectors.profiler_connector import ProfilerConnector
from pytorch_lightning.trainer.connectors.slurm_connector import SLURMConnector
from pytorch_lightning.trainer.connectors.training_trick_connector import TrainingTricksConnector
from pytorch_lightning.trainer.data_loading import TrainerDataLoadingMixin
from pytorch_lightning.trainer.deprecated_api import DeprecatedDistDeviceAttributes
from pytorch_lightning.trainer.evaluation_loop import EvaluationLoop
from pytorch_lightning.trainer.logging import TrainerLoggingMixin
from pytorch_lightning.trainer.model_hooks import TrainerModelHooksMixin
from pytorch_lightning.trainer.optimizers import TrainerOptimizersMixin
from pytorch_lightning.trainer.properties import TrainerProperties
from pytorch_lightning.trainer.states import RunningStage, TrainerState
from pytorch_lightning.trainer.training_loop import TrainLoop
from pytorch_lightning.trainer.training_tricks import TrainerTrainingTricksMixin
from pytorch_lightning.tuner.tuning import Tuner
from pytorch_lightning.utilities import AMPType, DeviceType, rank_zero_warn
from pytorch_lightning.utilities.cloud_io import load as pl_load
from pytorch_lightning.utilities.debugging import InternalDebugger
from pytorch_lightning.utilities.exceptions import MisconfigurationException
from pytorch_lightning.utilities.memory import recursive_detach
from pytorch_lightning.utilities.model_helpers import is_overridden

# warnings to ignore in trainer
warnings.filterwarnings(
    'ignore', message='torch.distributed.reduce_op is deprecated, '
    'please use torch.distributed.ReduceOp instead'
)


class Trainer(
    TrainerProperties,
    TrainerCallbackHookMixin,
    TrainerModelHooksMixin,
    TrainerOptimizersMixin,
    TrainerLoggingMixin,
    TrainerTrainingTricksMixin,
    TrainerDataLoadingMixin,
    DeprecatedDistDeviceAttributes,
):

    @overwrite_by_env_vars
    def __init__(
        self,
        logger: Union[LightningLoggerBase, Iterable[LightningLoggerBase], bool] = True,
        checkpoint_callback: bool = True,
        callbacks: Optional[Union[List[Callback], Callback]] = None,
        default_root_dir: Optional[str] = None,
        gradient_clip_val: float = 0,
        process_position: int = 0,
        num_nodes: int = 1,
        num_processes: int = 1,
        gpus: Optional[Union[List[int], str, int]] = None,
        auto_select_gpus: bool = False,
        tpu_cores: Optional[Union[List[int], str, int]] = None,
        log_gpu_memory: Optional[str] = None,
        progress_bar_refresh_rate: Optional[int] = None,
        overfit_batches: Union[int, float] = 0.0,
        track_grad_norm: Union[int, float, str] = -1,
        check_val_every_n_epoch: int = 1,
        fast_dev_run: Union[int, bool] = False,
        accumulate_grad_batches: Union[int, Dict[int, int], List[list]] = 1,
        max_epochs: Optional[int] = None,
        min_epochs: Optional[int] = None,
        max_steps: Optional[int] = None,
        min_steps: Optional[int] = None,
        limit_train_batches: Union[int, float] = 1.0,
        limit_val_batches: Union[int, float] = 1.0,
        limit_test_batches: Union[int, float] = 1.0,
        val_check_interval: Union[int, float] = 1.0,
        flush_logs_every_n_steps: int = 100,
        log_every_n_steps: int = 50,
        accelerator: Optional[Union[str, Accelerator]] = None,
        sync_batchnorm: bool = False,
        precision: int = 32,
        weights_summary: Optional[str] = 'top',
        weights_save_path: Optional[str] = None,
        num_sanity_val_steps: int = 2,
        truncated_bptt_steps: Optional[int] = None,
        resume_from_checkpoint: Optional[Union[Path, str]] = None,
        profiler: Optional[Union[BaseProfiler, bool, str]] = None,
        benchmark: bool = False,
        deterministic: bool = False,
        reload_dataloaders_every_epoch: bool = False,
        auto_lr_find: Union[bool, str] = False,
        replace_sampler_ddp: bool = True,
        terminate_on_nan: bool = False,
        auto_scale_batch_size: Union[str, bool] = False,
        prepare_data_per_node: bool = True,
        plugins: Optional[Union[str, list]] = None,
        amp_backend: str = 'native',
        amp_level: str = 'O2',
        distributed_backend: Optional[str] = None,
        automatic_optimization: Optional[bool] = None,
        move_metrics_to_cpu: bool = False,
        enable_pl_optimizer: bool = None,  # todo: remove in v1.3
        multiple_trainloader_mode: str = 'max_size_cycle',
    ):
        r"""
        Customize every aspect of training via flags

        Args:

            accelerator: Previously known as distributed_backend (dp, ddp, ddp2, etc...).
                Can also take in an accelerator object for custom hardware.

            accumulate_grad_batches: Accumulates grads every k batches or as set up in the dict.

            amp_backend: The mixed precision backend to use ("native" or "apex")

            amp_level: The optimization level to use (O1, O2, etc...).

            auto_lr_find: If set to True, will make trainer.tune() run a learning rate finder,
                trying to optimize initial learning for faster convergence. trainer.tune() method will
                set the suggested learning rate in self.lr or self.learning_rate in the LightningModule.
                To use a different key set a string instead of True with the key name.

            auto_scale_batch_size: If set to True, will `initially` run a batch size
                finder trying to find the largest batch size that fits into memory.
                The result will be stored in self.batch_size in the LightningModule.
                Additionally, can be set to either `power` that estimates the batch size through
                a power search or `binsearch` that estimates the batch size through a binary search.

            auto_select_gpus: If enabled and `gpus` is an integer, pick available
                gpus automatically. This is especially useful when
                GPUs are configured to be in "exclusive mode", such
                that only one process at a time can access them.

            benchmark: If true enables cudnn.benchmark.

            callbacks: Add a callback or list of callbacks.

            checkpoint_callback: If ``True``, enable checkpointing.
                It will configure a default ModelCheckpoint callback if there is no user-defined ModelCheckpoint in
                :paramref:`~pytorch_lightning.trainer.trainer.Trainer.callbacks`. Default: ``True``.

                .. warning:: Passing a ModelCheckpoint instance to this argument is deprecated since
                    v1.1 and will be unsupported from v1.3. Use `callbacks` argument instead.

            check_val_every_n_epoch: Check val every n train epochs.

            default_root_dir: Default path for logs and weights when no logger/ckpt_callback passed.
                Default: ``os.getcwd()``.
                Can be remote file paths such as `s3://mybucket/path` or 'hdfs://path/'

            deterministic: If true enables cudnn.deterministic.

            distributed_backend: deprecated. Please use 'accelerator'

            fast_dev_run: runs n if set to ``n`` (int) else 1 if set to ``True`` batch(es)
                of train, val and test to find any bugs (ie: a sort of unit test).

            flush_logs_every_n_steps: How often to flush logs to disk (defaults to every 100 steps).

            gpus: number of gpus to train on (int) or which GPUs to train on (list or str) applied per node

            gradient_clip_val: 0 means don't clip.

            limit_train_batches: How much of training dataset to check (floats = percent, int = num_batches)

            limit_val_batches: How much of validation dataset to check (floats = percent, int = num_batches)

            limit_test_batches: How much of test dataset to check (floats = percent, int = num_batches)

            logger: Logger (or iterable collection of loggers) for experiment tracking.

            log_gpu_memory: None, 'min_max', 'all'. Might slow performance

            log_every_n_steps: How often to log within steps (defaults to every 50 steps).

            automatic_optimization: If False you are responsible for calling .backward, .step, zero_grad
                in LightningModule. This argument has been moved to LightningModule. It is deprecated
                here in v1.1 and will be removed in v1.3.

            prepare_data_per_node: If True, each LOCAL_RANK=0 will call prepare data.
                Otherwise only NODE_RANK=0, LOCAL_RANK=0 will prepare data

            process_position: orders the progress bar when running multiple models on same machine.

            progress_bar_refresh_rate: How often to refresh progress bar (in steps). Value ``0`` disables progress bar.
                Ignored when a custom progress bar is passed to :paramref:`~Trainer.callbacks`. Default: None, means
                a suitable value will be chosen based on the environment (terminal, Google COLAB, etc.).

            profiler: To profile individual steps during training and assist in identifying bottlenecks. Passing bool
                value is deprecated in v1.1 and will be removed in v1.3.

            overfit_batches: Overfit a percent of training data (float) or a set number of batches (int). Default: 0.0

            plugins: Plugins allow modification of core behavior like ddp and amp, and enable custom lightning plugins.

            precision: Full precision (32), half precision (16). Can be used on CPU, GPU or TPUs.

            max_epochs: Stop training once this number of epochs is reached. Disabled by default (None).
                If both max_epochs and max_steps are not specified, defaults to ``max_epochs`` = 1000.

            min_epochs: Force training for at least these many epochs. Disabled by default (None).
                If both min_epochs and min_steps are not specified, defaults to ``min_epochs`` = 1.

            max_steps: Stop training after this number of steps. Disabled by default (None).

            min_steps: Force training for at least these number of steps. Disabled by default (None).

            num_nodes: number of GPU nodes for distributed training.

            num_processes: number of processes for distributed training with distributed_backend="ddp_cpu"

            num_sanity_val_steps: Sanity check runs n validation batches before starting the training routine.
                Set it to `-1` to run all batches in all validation dataloaders. Default: 2

            reload_dataloaders_every_epoch: Set to True to reload dataloaders every epoch.

            replace_sampler_ddp: Explicitly enables or disables sampler replacement. If not specified this
                will toggled automatically when DDP is used. By default it will add ``shuffle=True`` for
                train sampler and ``shuffle=False`` for val/test sampler. If you want to customize it,
                you can set ``replace_sampler_ddp=False`` and add your own distributed sampler.

            resume_from_checkpoint: Path/URL of the checkpoint from which training is resumed. If there is
                no checkpoint file at the path, start from scratch. If resuming from mid-epoch checkpoint,
                training will start from the beginning of the next epoch.

            sync_batchnorm: Synchronize batch norm layers between process groups/whole world.

            terminate_on_nan: If set to True, will terminate training (by raising a `ValueError`) at the
                end of each training batch, if any of the parameters or the loss are NaN or +/-inf.

            tpu_cores: How many TPU cores to train on (1 or 8) / Single TPU to train on [1]

            track_grad_norm: -1 no tracking. Otherwise tracks that p-norm. May be set to 'inf' infinity-norm.

            truncated_bptt_steps: Truncated back prop breaks performs backprop every k steps of much longer
                sequence.

            val_check_interval: How often to check the validation set. Use float to check within a training epoch,
                use int to check every n steps (batches).

            weights_summary: Prints a summary of the weights when training begins.

            weights_save_path: Where to save weights if specified. Will override default_root_dir
                for checkpoints only. Use this if for whatever reason you need the checkpoints
                stored in a different place than the logs written in `default_root_dir`.
                Can be remote file paths such as `s3://mybucket/path` or 'hdfs://path/'
                Defaults to `default_root_dir`.

            move_metrics_to_cpu: Whether to force internal logged metrics to be moved to cpu.
                This can save some gpu memory, but can make training slower. Use with attention.

            enable_pl_optimizer: If True, each optimizer will be wrapped by
                `pytorch_lightning.core.optimizer.LightningOptimizer`. It allows Lightning to
                handle AMP, TPU, accumulated_gradients, etc.
                .. warning:: Currently deprecated and it will be removed in v1.3

            multiple_trainloader_mode: How to loop over the datasets when there are multiple train loaders.
                In 'max_size_cycle' mode, the trainer ends one epoch when the largest dataset is traversed,
                and smaller datasets reload when running out of their data. In 'min_size' mode, all the datasets
                reload when reaching the minimum length of datasets.
        """
        super().__init__()
        self._running_stage = None
        self._predicting = False

        distributed_backend = distributed_backend or accelerator

        # init connectors
        self.dev_debugger = InternalDebugger(self)
        self.config_validator = ConfigValidator(self)
        self.data_connector = DataConnector(self)
        self.optimizer_connector = OptimizerConnector(self)

        self.accelerator_connector = BackendConnector(
            num_processes, tpu_cores, distributed_backend, auto_select_gpus, gpus, num_nodes, sync_batchnorm, benchmark,
            replace_sampler_ddp, deterministic, precision, amp_backend, amp_level, plugins
        )
        self.logger_connector = LoggerConnector(self, log_gpu_memory)
        self.model_connector = ModelConnector(self)
        self.callback_connector = CallbackConnector(self)
        self.debugging_connector = DebuggingConnector(self)
        self.training_tricks_connector = TrainingTricksConnector(self)
        self.profile_connector = ProfilerConnector(self)
        self.checkpoint_connector = CheckpointConnector(self)
        self.slurm_connector = SLURMConnector(self)
        self.tuner = Tuner(self)
        self.evaluation_loop = EvaluationLoop(self)
        self.train_loop = TrainLoop(self, multiple_trainloader_mode)

        # training state
        self.weights_summary = weights_summary
        self.shown_warnings = set()

        # init callbacks
        # Declare attributes to be set in callback_connector on_trainer_init
        self.callback_connector.on_trainer_init(
            callbacks,
            checkpoint_callback,
            progress_bar_refresh_rate,
            process_position,
            default_root_dir,
            weights_save_path,
            resume_from_checkpoint,
        )

        # hook
        self.on_init_start()

        # init optimizer + lr scheduler related flags
        self.optimizer_connector.on_trainer_init(enable_pl_optimizer)

        # init data flags
        self.data_connector.on_trainer_init(
            check_val_every_n_epoch, reload_dataloaders_every_epoch, prepare_data_per_node
        )

        # init training tricks
        self.training_tricks_connector.on_trainer_init(
            gradient_clip_val, track_grad_norm, accumulate_grad_batches, truncated_bptt_steps, terminate_on_nan
        )

        # init train loop related flags
        # TODO: remove in 1.3.0
        if automatic_optimization is None:
            automatic_optimization = True
        else:
            rank_zero_warn(
                "Disable automatic optimization with the trainer flag is deprecated and will be removed in v1.3.0!"
                "Please use the property on the LightningModule for disabling automatic optimization"
            )
        self.train_loop.on_trainer_init(
            max_epochs,
            min_epochs,
            max_steps,
            min_steps,
            num_sanity_val_steps,
            automatic_optimization,
            weights_summary,
        )
        self.evaluation_loop.on_trainer_init()

        # configure tuner
        self.tuner.on_trainer_init(auto_lr_find, auto_scale_batch_size)

        # configure profiler
        self.profile_connector.on_trainer_init(profiler)

        # init logger flags
        self.logger_connector.on_trainer_init(
            logger,
            flush_logs_every_n_steps,
            log_every_n_steps,
            move_metrics_to_cpu,
        )

        # init debugging flags
        self.debugging_connector.on_init_start(
            limit_train_batches,
            limit_val_batches,
            limit_test_batches,
            val_check_interval,
            overfit_batches,
            fast_dev_run,
        )

        # Callback system
        self.on_init_end()

    def setup_trainer(self, model: LightningModule):
        """
        Sanity check a few things before starting actual training or testing.

        Args:
            model: The model to run sanity test on.
        """

        # init amp. Must be done here instead of __init__ to allow ddp to work
        if self.amp_backend == AMPType.NATIVE and self.precision == 16 and self._device_type != DeviceType.TPU:
            self.scaler = self.precision_connector.backend.scaler

        # log hyper-parameters
        if self.logger is not None:
            # save exp to get started (this is where the first experiment logs are written)
            self.logger.log_hyperparams(model.hparams_initial)
            self.logger.log_graph(model)
            self.logger.save()

    def fit(
        self,
        model: LightningModule,
        train_dataloader: Optional[DataLoader] = None,
        val_dataloaders: Optional[Union[DataLoader, List[DataLoader]]] = None,
        datamodule: Optional[LightningDataModule] = None,
    ):
        r"""
        Runs the full optimization routine.

        Args:
            datamodule: A instance of :class:`LightningDataModule`.

            model: Model to fit.

            train_dataloader: A Pytorch DataLoader with training samples. If the model has
                a predefined train_dataloader method this will be skipped.

            val_dataloaders: Either a single Pytorch Dataloader or a list of them, specifying validation samples.
                If the model has a predefined val_dataloaders method this will be skipped

        """
        # bookkeeping
        self._state = TrainerState.RUNNING
        self._set_wide_running_stage(RunningStage.TRAINING)

        # set local properties on the model
        self.model_connector.copy_trainer_model_properties(model)

        # ----------------------------
        # LINK DATA
        # ----------------------------
        # setup data, etc...
        self.train_loop.setup_fit(model, train_dataloader, val_dataloaders, datamodule)

        # hook
        self.data_connector.prepare_data(model)
        self.callback_connector._attach_model_callbacks(model, self)

        # ----------------------------
        # SET UP TRAINING
        # ----------------------------
        self.call_setup_hook(model)
        self.call_hook("on_before_accelerator_backend_setup", model)
        self.accelerator_backend.setup(self, model)
        self.setup_trainer(model)

        # ----------------------------
        # TRAIN
        # ----------------------------
        # hook
        self.call_hook("on_fit_start")

        # plugin will setup training (e.g. ddp will launch child processes)
        # TODO: the old setup is now called "pre_training", where should this hook be called now?
        self.training_type_plugin.pre_training()
        self.precision_plugin.pre_training()

        # double dispatch: let the plugin initiate the training/test loop.
        if self.testing:
            self.training_type_plugin.start_testing(self)
        else:
            self.training_type_plugin.start_training(self)

        self.precision_plugin.post_training()
        self.training_type_plugin.post_training()
        self.accelerator_backend.teardown()
        results = self.training_type_plugin.results

        # ----------------------------
        # POST-Training CLEAN UP
        # ----------------------------
        # hook
        self.call_hook('on_fit_end')

        # hook
        self.teardown('fit')
        if self.is_function_implemented('teardown'):
            model.teardown('fit')

        # return 1 when finished
        # used for testing or when we need to know that training succeeded
        if self._state != TrainerState.INTERRUPTED:
            self._state = TrainerState.FINISHED

        self._set_wide_running_stage(None)

        return results or 1

    def _set_wide_running_stage(self, stage):
        model_ref = self.get_model()

        if stage is None:
            self._running_stage = stage
            model_ref.running_stage = stage
            return

        # todo: clean up this routing mess.
        if self._running_stage == RunningStage.TESTING:
            stage = RunningStage.TESTING

        # WARNING: With predicting,
        # trainer _running_state should be RunningStage.TESTING
        # however, the model running_stage should be RunningStage.PREDICTING or None
        if model_ref is not None:
            if self._predicting:
                model_ref.running_stage = RunningStage.PREDICTING
            else:
                model_ref.running_stage = stage

        self._running_stage = stage

<<<<<<< HEAD
    def pre_training_routine(self):
=======
    def _pre_training_routine(self):
>>>>>>> 0345fcfa
        # wait for all to join if on distributed
        self.accelerator.training_type_plugin.barrier("setup_training")

        # register auto-resubmit when on SLURM
        self.slurm_connector.register_slurm_signal_handlers()

        # --------------------------
        # Pre-train
        # --------------------------
        # on pretrain routine start
        ref_model = self.get_model()

        self.on_pretrain_routine_start(ref_model)
        if self.is_function_implemented("on_pretrain_routine_start"):
            ref_model.on_pretrain_routine_start()

        # print model summary
        if self.is_global_zero and self.weights_summary is not None and not self.testing:
            if self.weights_summary in ModelSummary.MODES:
                ref_model.summarize(mode=self.weights_summary)
            else:
                raise MisconfigurationException("weights_summary can be None, " + ", ".join(ModelSummary.MODES))

        # restore training and model before hpc is called
        self.checkpoint_connector.restore_weights()

        # on pretrain routine end
        self.on_pretrain_routine_end(ref_model)
        if self.is_function_implemented("on_pretrain_routine_end"):
            ref_model.on_pretrain_routine_end()

    def train(self):
<<<<<<< HEAD
        self.pre_training_routine()
=======

        self._pre_training_routine()
>>>>>>> 0345fcfa

        if not self.is_global_zero and self.progress_bar_callback is not None:
            self.progress_bar_callback.disable()

        self.run_sanity_check(self.get_model())

        # set stage for logging
        self._set_wide_running_stage(RunningStage.TRAINING)

        self.checkpoint_connector.has_trained = False

        # enable train mode
        model = self.get_model()
        model.train()
        torch.set_grad_enabled(True)

        # reload data when needed
        self.train_loop.reset_train_val_dataloaders(model)

        # hook
        self.train_loop.on_train_start()

        try:
            if self.train_loop.should_skip_training():
                return
            # run all epochs
            epochs = range(self.current_epoch, self.max_epochs) if self.max_epochs else count(self.current_epoch)
            for epoch in epochs:

                # hook
                self.train_loop.on_train_epoch_start(epoch)

                with self.profiler.profile("run_training_epoch"):
                    # run train epoch
                    self.train_loop.run_training_epoch()

                if self.max_steps and self.max_steps <= self.global_step:
                    return

                # early stopping
                met_min_epochs = (epoch >= self.min_epochs - 1) if self.min_epochs else True
                met_min_steps = self.global_step >= self.min_steps if self.min_steps else True

                if self.should_stop:
                    if met_min_epochs and met_min_steps:
                        return
                    else:
                        log.info(
                            'Trainer was signaled to stop but required minimum epochs'
                            f' ({self.min_epochs}) or minimum steps ({self.min_steps}) has'
                            ' not been met. Training will continue...'
                        )

            # hook
            self.train_loop.on_train_end()

        except KeyboardInterrupt:
            rank_zero_warn('Detected KeyboardInterrupt, attempting graceful shutdown...')

            # user could press ctrl+c many times... only shutdown once
            if not self.interrupted:
                self.interrupted = True
                self._state = TrainerState.INTERRUPTED
                self.on_keyboard_interrupt()
        finally:
            # hook
            self.train_loop.on_train_end()

    def run_evaluation(self, max_batches=None, on_epoch=False):

        # used to know if we are logging for val, test + reset cached results
        self._set_wide_running_stage(RunningStage.TESTING if self.testing else RunningStage.EVALUATING)
        self.logger_connector.reset()

        # bookkeeping
        self.evaluation_loop.testing = self.testing

        # prepare dataloaders
        dataloaders, max_batches = self.evaluation_loop.get_evaluation_dataloaders(max_batches)

        # check if we want to skip this evaluation
        if self.evaluation_loop.should_skip_evaluation(max_batches):
            return [], []

        # ref model
        model = self.get_model()

        # enable eval mode + no grads
        self.evaluation_loop.on_evaluation_model_eval()
        model.zero_grad()
        torch.set_grad_enabled(False)

        # hook
        self.evaluation_loop.on_evaluation_start()

        # set up the eval loop
        self.evaluation_loop.setup(model, max_batches, dataloaders)

        # hook
        self.evaluation_loop.on_evaluation_epoch_start()

        # run validation/testing
        for dataloader_idx, dataloader in enumerate(dataloaders):
            # bookkeeping
            dl_outputs = []
            dataloader = self.accelerator_backend.process_dataloader(dataloader)
            dl_max_batches = self.evaluation_loop.max_batches[dataloader_idx]

            for batch_idx, batch in enumerate(dataloader):
                if batch is None:
                    continue

                # stop short when running on limited batches
                if batch_idx >= dl_max_batches:
                    break

                # hook
                self.evaluation_loop.on_evaluation_batch_start(batch, batch_idx, dataloader_idx)

                # lightning module methods
                with self.profiler.profile("evaluation_step_and_end"):
                    output = self.evaluation_loop.evaluation_step(batch, batch_idx, dataloader_idx)
                    if self._predicting:
                        continue
                    output = self.evaluation_loop.evaluation_step_end(output)

                # hook + store predictions
                self.evaluation_loop.on_evaluation_batch_end(output, batch, batch_idx, dataloader_idx)

                # log batch metrics
                self.evaluation_loop.log_evaluation_step_metrics(output, batch_idx)

                # track epoch level outputs
                dl_outputs = self.track_output_for_epoch_end(dl_outputs, output)

            # store batch level output per dataloader
            self.evaluation_loop.outputs.append(dl_outputs)

        if self._predicting:
            return self.evaluation_loop.on_predict_epoch_end()

        # lightning module method
        deprecated_eval_results = self.evaluation_loop.evaluation_epoch_end()

        # hook
        self.evaluation_loop.on_evaluation_epoch_end()

        # update epoch-level lr_schedulers
        if on_epoch:
            self.optimizer_connector.update_learning_rates(interval='epoch')

        # hook
        self.evaluation_loop.on_evaluation_end()

        # log epoch metrics
        eval_loop_results = self.evaluation_loop.log_epoch_metrics_on_evaluation_end()

        # save predictions to disk
        self.evaluation_loop.predictions.to_disk()

        # enable train mode again
        self.evaluation_loop.on_evaluation_model_train()

        torch.set_grad_enabled(True)

        return eval_loop_results, deprecated_eval_results

    def track_output_for_epoch_end(self, outputs, output):
        if output is not None:
            if isinstance(output, Result):
                output.detach()
                if self.move_metrics_to_cpu:
                    output.cpu()
            elif isinstance(output, dict):
                output = recursive_detach(output, to_cpu=self.move_metrics_to_cpu)
            elif isinstance(output, torch.Tensor) and output.is_cuda and self.move_metrics_to_cpu:
                output = output.cpu()
            outputs.append(output)
        return outputs

    def run_test(self):
        if not self.is_global_zero and self.progress_bar_callback is not None:
            self.progress_bar_callback.disable()

        # only load test dataloader for testing
        # self.reset_test_dataloader(ref_model)
        with self.profiler.profile("run_test_evaluation"):
            eval_loop_results, _ = self.run_evaluation()

        if len(eval_loop_results) == 0:
            return 1

        # remove the tensors from the eval results
        for i, result in enumerate(eval_loop_results):
            if isinstance(result, dict):
                for k, v in result.items():
                    if isinstance(v, torch.Tensor):
                        result[k] = v.cpu().item()

        return eval_loop_results

    def run_sanity_check(self, ref_model):
        using_val_step = ref_model.val_dataloader is not None and is_overridden('validation_step', ref_model)
        should_sanity_check = using_val_step and self.num_sanity_val_steps > 0 and self.limit_val_batches > 0

        # run tiny validation (if validation defined)
        # to make sure program won't crash during val
        if should_sanity_check:
            self.reset_val_dataloader(ref_model)
            self.num_sanity_val_batches = [
                min(self.num_sanity_val_steps, val_batches) for val_batches in self.num_val_batches
            ]

            # hook and callback
            self.running_sanity_check = True
            self.on_sanity_check_start()

            # run eval step
            _, eval_results = self.run_evaluation(max_batches=self.num_sanity_val_batches)

            # allow no returns from eval
            if eval_results is not None and len(eval_results) > 0:
                # when we get a list back, used only the last item
                if isinstance(eval_results, list):
                    eval_results = eval_results[-1]

                _, _, _, callback_metrics, _ = self.process_dict_result(eval_results)
                self.logger_connector.callback_metrics = callback_metrics

            self.on_sanity_check_end()
            self.running_sanity_check = False

    def test(
        self,
        model: Optional[LightningModule] = None,
        test_dataloaders: Optional[Union[DataLoader, List[DataLoader]]] = None,
        ckpt_path: Optional[str] = 'best',
        verbose: bool = True,
        datamodule: Optional[LightningDataModule] = None,
    ):
        r"""

        Separates from fit to make sure you never run on your test set until you want to.

        Args:
            ckpt_path: Either ``best`` or path to the checkpoint you wish to test.
                If ``None``, use the weights from the last epoch to test. Default to ``best``.

            datamodule: A instance of :class:`LightningDataModule`.

            model: The model to test.

            test_dataloaders: Either a single
                Pytorch Dataloader or a list of them, specifying validation samples.

            verbose: If True, prints the test results

        Returns:
            Returns a list of dictionaries, one for each test dataloader containing their respective metrics.
        """
        # --------------------
        # SETUP HOOK
        # --------------------
        self.verbose_test = verbose

        self._set_wide_running_stage(RunningStage.TESTING)

        # If you supply a datamodule you can't supply train_dataloader or val_dataloaders
        if test_dataloaders and datamodule:
            raise MisconfigurationException(
                'You cannot pass test_dataloaders to trainer.test if you supply a datamodule'
            )

        # Attach datamodule to get setup/prepare_data added to model before the call to it below
        self.data_connector.attach_datamodule(model or self.get_model(), datamodule, 'test')

        if model is not None:
            results = self.__test_given_model(model, test_dataloaders)
        else:
            results = self.__test_using_best_weights(ckpt_path, test_dataloaders)

        self.teardown('test')

        self._set_wide_running_stage(None)

        return results

    def __test_using_best_weights(self, ckpt_path, test_dataloaders):
        model = self.get_model()

        # if user requests the best checkpoint but we don't have it, error
        if ckpt_path == 'best' and not self.checkpoint_callback.best_model_path:
            raise MisconfigurationException(
                'ckpt_path is "best", but ModelCheckpoint is not configured to save the best model.'
            )

        # load best weights
        if ckpt_path is not None:
            # ckpt_path is 'best' so load the best model
            if ckpt_path == 'best':
                ckpt_path = self.checkpoint_callback.best_model_path

            if len(ckpt_path) == 0:
                rank_zero_warn(
                    f'.test() found no path for the best weights, {ckpt_path}. Please '
                    f'specify a path for a checkpoint .test(ckpt_path=PATH)'
                )
                return {}
            if not self._device_type == DeviceType.TPU:
                self.training_type_plugin.barrier()

            ckpt = pl_load(ckpt_path, map_location=lambda storage, loc: storage)
            model.load_state_dict(ckpt['state_dict'])

        # attach dataloaders
        if test_dataloaders is not None:
            self.data_connector.attach_dataloaders(model, test_dataloaders=test_dataloaders)

        # run tests
        self.tested_ckpt_path = ckpt_path
        results = self.fit(model)

        # teardown
        if self.is_function_implemented('teardown'):
            model_ref = self.get_model()
            model_ref.teardown('test')

        return results

    def __test_given_model(self, model, test_dataloaders):

        # attach data
        if test_dataloaders is not None:
            self.data_connector.attach_dataloaders(model, test_dataloaders=test_dataloaders)

        # run test
        # sets up testing so we short circuit to eval
        results = self.fit(model)

        # teardown
        if self.is_function_implemented('teardown'):
            model.teardown('test')

        return results

    def predict(
        self,
        model: Optional[LightningModule] = None,
        dataloaders: Optional[Union[DataLoader, List[DataLoader]]] = None,
        datamodule: Optional[LightningDataModule] = None,
    ):
        r"""

        Separates from fit to make sure you never run on your predictions set until you want to.

        This will call the model forward function to compute predictions.

        Args:
            model: The model to predict on.

            dataloaders: Either a single
                Pytorch Dataloader or a list of them, specifying inference samples.

            datamodule: A instance of :class:`LightningDataModule`.

        Returns:
            Returns a list of dictionaries, one for each provided dataloader containing their respective predictions.
        """

        # --------------------
        # SETUP HOOK
        # --------------------
        self._set_wide_running_stage(RunningStage.TESTING)

        # If you supply a datamodule you can't supply dataloaders
        if dataloaders and datamodule:
            raise MisconfigurationException(
                'You cannot pass dataloaders to trainer.predict if you supply a datamodule.'
            )

        if model is None:
            raise MisconfigurationException('You need to pass a model to `trainer.predict`.')

        if datamodule is not None:
            # Attach datamodule to get setup/prepare_data added to model before the call to it below
            self.data_connector.attach_datamodule(model, datamodule, 'test')

        # attach data
        if dataloaders is not None:
            self.data_connector.attach_dataloaders(model, test_dataloaders=dataloaders)

        # set path variable
        self._predicting = True
        self.model = model

        results = self.fit(model)

        # unset path variable
        self.teardown('test')
        self._predicting = False
        self._set_wide_running_stage(None)

        return results

    def tune(
        self,
        model: LightningModule,
        train_dataloader: Optional[DataLoader] = None,
        val_dataloaders: Optional[Union[DataLoader, List[DataLoader]]] = None,
        datamodule: Optional[LightningDataModule] = None,
    ):
        r"""
        Runs routines to tune hyperparameters before training.

        Args:
            datamodule: A instance of :class:`LightningDataModule`.

            model: Model to tune.

            train_dataloader: A Pytorch DataLoader with training samples. If the model has
                a predefined train_dataloader method this will be skipped.

            val_dataloaders: Either a single Pytorch Dataloader or a list of them, specifying validation samples.
                If the model has a predefined val_dataloaders method this will be skipped

        """
        self.tuner.tune(model, train_dataloader, val_dataloaders, datamodule)

    def call_setup_hook(self, model):
        # call setup after the ddp process has connected
        stage_name = 'test' if self.testing else 'fit'
        if self.datamodule is not None:
            called = self.datamodule.has_setup_test if self.testing else self.datamodule.has_setup_fit
            if not called:
                self.datamodule.setup(stage_name)
        self.setup(model, stage_name)
        model.setup(stage_name)

    def _reset_result_and_set_hook_fx_name(self, hook_name):
        # on_before_zero_grad is called within training_step
        if "batch_start" in hook_name or "on_before_zero_grad" in hook_name:
            return True
        model_ref = self.get_model()
        if model_ref is not None:
            # used to track current hook name called
            model_ref._results = Result()
            model_ref._current_hook_fx_name = hook_name
        return False

    def _cache_logged_metrics(self):
        model_ref = self.get_model()
        if model_ref is not None:
            # capture logging for this hook
            self.logger_connector.cache_logged_metrics()

    def call_hook(self, hook_name, *args, **kwargs):
        # set hook_name to model + reset Result obj
        skip = self._reset_result_and_set_hook_fx_name(hook_name)

        # always profile hooks
        with self.profiler.profile(hook_name):

            # first call trainer hook
            if hasattr(self, hook_name):
                trainer_hook = getattr(self, hook_name)
                trainer_hook(*args, **kwargs)

            # next call hook in lightningModule
            output = None
            model_ref = self.get_model()
            if is_overridden(hook_name, model_ref):
                hook_fx = getattr(model_ref, hook_name)
                output = hook_fx(*args, **kwargs)

            # if the PL module doesn't have the hook then call the accelerator
            # used to auto-reduce things for the user with Results obj
            elif hasattr(self.accelerator_backend, hook_name):
                accelerator_hook = getattr(self.accelerator_backend, hook_name)
                output = accelerator_hook(*args, **kwargs)

        if not skip:
            self._cache_logged_metrics()
        return output

    @property
    def training(self) -> bool:
        return self._running_stage == RunningStage.TRAINING

    @training.setter
    def training(self, val: bool) -> None:
        if val:
            self._running_stage = RunningStage.TRAINING
        elif self.training:
            self._running_stage = None

    @property
    def testing(self) -> bool:
        return self._running_stage == RunningStage.TESTING

    @testing.setter
    def testing(self, val: bool) -> None:
        if val:
            self._running_stage = RunningStage.TESTING
        elif self.testing:
            self._running_stage = None

    @property
    def tuning(self) -> bool:
        return self._running_stage == RunningStage.TUNING

    @tuning.setter
    def tuning(self, val: bool) -> None:
        if val:
            self._running_stage = RunningStage.TUNING
        elif self.tuning:
            self._running_stage = None

    @property
    def evaluating(self) -> bool:
        return self._running_stage == RunningStage.EVALUATING

    @evaluating.setter
    def evaluating(self, val: bool) -> None:
        if val:
            self._running_stage = RunningStage.EVALUATING
        elif self.evaluating:
            self._running_stage = None<|MERGE_RESOLUTION|>--- conflicted
+++ resolved
@@ -532,11 +532,7 @@
 
         self._running_stage = stage
 
-<<<<<<< HEAD
-    def pre_training_routine(self):
-=======
     def _pre_training_routine(self):
->>>>>>> 0345fcfa
         # wait for all to join if on distributed
         self.accelerator.training_type_plugin.barrier("setup_training")
 
@@ -569,12 +565,8 @@
             ref_model.on_pretrain_routine_end()
 
     def train(self):
-<<<<<<< HEAD
-        self.pre_training_routine()
-=======
 
         self._pre_training_routine()
->>>>>>> 0345fcfa
 
         if not self.is_global_zero and self.progress_bar_callback is not None:
             self.progress_bar_callback.disable()
