--- conflicted
+++ resolved
@@ -215,11 +215,7 @@
     special_attrs = [
         "_accumulate_grad_batches", "_optimizer", "_optimizer_idx", "_support_closure", "_trainer", "__getstate__",
         "__setstate__", "state_dict", "load_state_dict", "zero_grad", "__setstate__", "add_param_group",
-<<<<<<< HEAD
-        "_total_optimizer_step_calls"
-=======
         "_total_optimizer_step_calls",
->>>>>>> 0345fcfa
     ]
 
     for k, v in lightning_optimizer.__dict__.items():
