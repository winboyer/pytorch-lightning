--- conflicted
+++ resolved
@@ -172,16 +172,12 @@
         fast_dev_run=True,
         gpus=2,
         accelerator="ddp_spawn",
-<<<<<<< HEAD
         plugins=[
             CustomDDPPlugin(
                 parallel_devices=[torch.device("cuda", 0), torch.device("cuda", 1)],
                 cluster_environment=TorchElasticEnvironment(),
             )
         ]
-=======
-        plugins=[CustomDDPPlugin()],
->>>>>>> a53c6d13
     )
     trainer.fit(model)
 
